--- conflicted
+++ resolved
@@ -112,7 +112,7 @@
           )
         }
         input_tensor_dict = tf.io.parse_example(serialized_example, features)
-        return self.model(input_tensor_dict)
+        return {'output': self.model(input_tensor_dict)}
 
     model = self._build_keras_model(add)
     wrapped_model = WrapKerasModel(model)
@@ -123,7 +123,7 @@
 
   def _decode_value(self, pl):
     """Returns output value from prediction log."""
-    out_tensor = pl.predict_log.response.outputs['output_1']
+    out_tensor = pl.predict_log.response.outputs['output']
     arr = tf.make_ndarray(out_tensor)
     x = arr[0][0]
     return x
@@ -716,19 +716,19 @@
     spec1 = self._get_saved_model_spec('/example/model1')
     spec2 = self._get_saved_model_spec('/example/model2')
   
-    QUERIES = []
+    queries = []
     for i in range(100):
-      QUERIES.append((spec1 if i % 2 == 0 else spec2, self._make_example(i)))
+      queries.append((spec1 if i % 2 == 0 else spec2, self._make_example(i)))
   
-    CORRECT = {example.SerializeToString(): spec for spec, example in QUERIES}
+    correct = {example.SerializeToString(): spec for spec, example in queries}
   
     def _check_batch(batch):
       """Assert examples are grouped with the correct inference spec."""
       spec, examples = batch
-      assert all([CORRECT[x.SerializeToString()] == spec for x in examples])
+      assert all([correct[x.SerializeToString()] == spec for x in examples])
   
     with beam.Pipeline() as p:
-      queries = p | 'Build queries' >> beam.Create(QUERIES)
+      queries = p | 'Build queries' >> beam.Create(queries)
       batches = queries | '_BatchQueries' >> run_inference._BatchQueries()
   
       _ = batches | 'Check' >> beam.Map(_check_batch)
@@ -736,34 +736,18 @@
   def test_inference_on_queries(self):
     spec = self._new_model(self._get_output_data_dir('model1'), 100)
     predictions_path = self._get_output_data_dir('predictions')
-    QUERIES = [(spec, self._make_example(i)) for i in range(10)]
-
-<<<<<<< HEAD
+    queries = [(spec, self._make_example(i)) for i in range(10)]
+
     options = pipeline_options.PipelineOptions(streaming=False)
     with beam.Pipeline(options=options) as p:
       _ = (
         p
-        | 'Queries' >> beam.Create(QUERIES) \
+        | 'Queries' >> beam.Create(queries) \
         | '_RunInferenceCore' >> run_inference._RunInferenceCore() \
         | 'WritePredictions' >> beam.io.WriteToTFRecord(
           predictions_path,
           coder=beam.coders.ProtoCoder(prediction_log_pb2.PredictionLog))
       )
-=======
-      @tf.function(input_signature=[
-          tf.TensorSpec(shape=[None], dtype=tf.string, name='inputs')
-      ])
-      def call(self, serialized_example):
-        features = {
-          'input': tf.compat.v1.io.FixedLenFeature(
-            [1],
-            dtype=tf.float32,
-            default_value=0
-          )
-        }
-        input_tensor_dict = tf.io.parse_example(serialized_example, features)
-        return {'output': self.model(input_tensor_dict)}
->>>>>>> 4bfd1354
 
     results = self._get_results(predictions_path)
     values = [int(self._decode_value(x)) for x in results]
@@ -772,22 +756,12 @@
       [100,101,102,103,104,105,106,107,108,109]
     )
 
-<<<<<<< HEAD
-=======
-  def _decode_value(self, pl):
-    """Returns output value from prediction log."""
-    out_tensor = pl.predict_log.response.outputs['output']
-    arr = tf.make_ndarray(out_tensor)
-    x = arr[0][0]
-    return x
->>>>>>> 4bfd1354
 
 class RunStreamingModelInferenceTest(RunInferenceFixture):
 
   def setUp(self):
     super(RunStreamingModelInferenceTest, self).setUp()
 
-<<<<<<< HEAD
   def testLateModel(self):
     """Single model specified dynamically."""
     inference_spec_type = self._new_model(
@@ -870,40 +844,10 @@
     spec_1 = self._new_model(self._get_output_data_dir('model1'), 100)
     spec_2 = self._new_model(self._get_output_data_dir('model2'), 200)
     spec_3 = self._new_model(self._get_output_data_dir('model3'), 300)
-=======
-  # TODO(hgarrereyn): Switch _BatchElements to use GroupIntoBatches once
-  #   BEAM-2717 is fixed so examples are grouped by inference spec key. The
-  #   following test indicates desired but currently unsupported behavior:
-  #
-  # def test_batch_queries_multiple_models(self):
-  #   spec1 = self._get_saved_model_spec('/example/model1')
-  #   spec2 = self._get_saved_model_spec('/example/model2')
-  #
-  #   queries = []
-  #   for i in range(100):
-  #     queries.append((spec1 if i % 2 == 0 else spec2, self._make_example(i)))
-  #
-  #   correct = {example.SerializeToString(): spec for spec, example in queries}
-  #
-  #   def _check_batch(batch):
-  #     """Assert examples are grouped with the correct inference spec."""
-  #     spec, examples = batch
-  #     assert all([correct[x.SerializeToString()] == spec for x in examples])
-  #
-  #   with beam.Pipeline() as p:
-  #     queries = p | 'Queries' >> beam.Create(queries)
-  #     batches = queries | '_BatchQueries' >> run_inference._BatchQueries()
-  #
-  #     _ = batches | 'Check' >> beam.Map(_check_batch)
->>>>>>> 4bfd1354
 
     predictions_path = self._get_output_data_dir('predictions')
-<<<<<<< HEAD
-=======
-    queries = [(spec, self._make_example(i)) for i in range(10)]
->>>>>>> 4bfd1354
-
-    QUERIES = [
+
+    queries = [
       (spec_1, self._make_example(0)),
       (spec_2, self._make_example(1)),
       (spec_3, self._make_example(2)),
@@ -924,13 +868,8 @@
     with beam.Pipeline(options=options) as p:
       _ = (
         p
-<<<<<<< HEAD
-        | 'Queries' >> beam.Create(QUERIES) \
+        | 'Queries' >> beam.Create(queries) \
         | 'RunInference' >> run_inference.RunInferenceImpl() \
-=======
-        | 'Queries' >> beam.Create(queries) \
-        | '_RunInferenceCore' >> run_inference._RunInferenceCore() \
->>>>>>> 4bfd1354
         | 'WritePredictions' >> beam.io.WriteToTFRecord(
           predictions_path,
           coder=beam.coders.ProtoCoder(prediction_log_pb2.PredictionLog))
