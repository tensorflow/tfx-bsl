--- conflicted
+++ resolved
@@ -57,7 +57,10 @@
      spec will be grouped together and inference will operate on batches of
      examples. To use this api, don't provide an inference_spec_type parameter.
 
-<<<<<<< HEAD
+  Note: Options 2 and 3 above both require a Beam runner with stateful DoFn
+    support. You can reference the compatability matrix to determine a suitable
+    runner: (https://beam.apache.org/documentation/runners/capability-matrix).
+
   By default, exceptions encountered at runtime will be raised. To disable this
   behavior, you can use `RunInference(...).with_errors()` to catch runtime
   errors and emit them in a separate stream. After enabling this, the return
@@ -67,11 +70,6 @@
     'predictions': ...,
     'errors': ...
   }
-=======
-  Note: Options 2 and 3 above both require a Beam runner with stateful DoFn
-    support. You can reference the compatability matrix to determine a suitable
-    runner: (https://beam.apache.org/documentation/runners/capability-matrix).
->>>>>>> c659d04d
 
   TODO(b/131873699): Add support for the following features:
   1. Bytes as Input.
