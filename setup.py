# Copyright 2019 Google LLC
#
# Licensed under the Apache License, Version 2.0 (the "License");
# you may not use this file except in compliance with the License.
# You may obtain a copy of the License at
#
#      http://www.apache.org/licenses/LICENSE-2.0
#
# Unless required by applicable law or agreed to in writing, software
# distributed under the License is distributed on an "AS IS" BASIS,
# WITHOUT WARRANTIES OR CONDITIONS OF ANY KIND, either express or implied.
# See the License for the specific language governing permissions and
# limitations under the License.
"""Package Setup script for TFX BSL."""

import os
from pathlib import Path
import platform
import shutil
import subprocess
import sys
from distutils.command import build

# pylint:disable=g-bad-import-order
# setuptools must be imported prior to distutils.
import setuptools

# pylint:enable=g-bad-import-order
from setuptools import find_packages, setup
from setuptools.command.install import install
from setuptools.dist import Distribution


class _BuildCommand(build.build):
    """Build everything that is needed to install.

    This overrides the original distutils "build" command to to run gen_proto
    command before any sub_commands.

    build command is also invoked from bdist_wheel and install command, therefore
    this implementation covers the following commands:
      - pip install . (which invokes bdist_wheel)
      - python setup.py install (which invokes install command)
      - python setup.py bdist_wheel (which invokes bdist_wheel command)
    """

    def _build_cc_extensions(self):
        return True

    # Add "bazel_build" command as the first sub_command of "build". Each
    # sub_command of "build" (e.g. "build_py", "build_ext", etc.) is executed
    # sequentially when running a "build" command, if the second item in the tuple
    # (predicate method) is evaluated to true.
    sub_commands = [
        ("bazel_build", _build_cc_extensions),
    ] + build.build.sub_commands


# TFX BSL is not a purelib. However because of the extension module is not
# built by setuptools, it will be incorrectly treated as a purelib. The
# following works around that bug.
class _InstallPlatlibCommand(install):
    def finalize_options(self):
        install.finalize_options(self)
        self.install_lib = self.install_platlib


class _BazelBuildCommand(setuptools.Command):
    """Generate proto stub files in python.

    Running this command will populate foo_pb2.py file next to your foo.proto
    file.
    """

    def initialize_options(self):
        pass

    def finalize_options(self):
        self._bazel_cmd = shutil.which("bazel")
        if not self._bazel_cmd:
            raise RuntimeError(
                'Could not find "bazel" binary. Please visit '
                "https://docs.bazel.build/versions/master/install.html for "
                "installation instruction."
            )
        self._additional_build_options = ["--verbose_failures", "--sandbox_debug"]
        if platform.system() == "Darwin":
            # This flag determines the platform qualifier of the macos wheel.
            if platform.machine() == "arm64":
                self._additional_build_options = [
                    "--macos_minimum_os=11.0",
                    "--config=macos_arm64",
                ]
            else:
                self._additional_build_options = ["--macos_minimum_os=10.14"]

    def run(self):
        subprocess.check_call(
            [self._bazel_cmd, "run", "-c", "opt"]
            + self._additional_build_options
            + ["//tfx_bsl:move_generated_files"],
            # Bazel should be invoked in a directory containing bazel WORKSPACE
            # file, which is the root directory.
            cwd=os.path.dirname(os.path.realpath(__file__)),
            env=dict(os.environ, PYTHON_BIN_PATH=sys.executable),
        )


class _BinaryDistribution(Distribution):
    """This class is needed in order to create OS specific wheels."""

    def is_pure(self):
        return False

    def has_ext_modules(self):
        return True


def select_constraint(default, nightly=None, git_master=None):
    """Select dependency constraint based on TFX_DEPENDENCY_SELECTOR env var."""
    selector = os.environ.get("TFX_DEPENDENCY_SELECTOR")
    if selector == "UNCONSTRAINED":
        return ""
    elif selector == "NIGHTLY" and nightly is not None:
        return nightly
    elif selector == "GIT_MASTER" and git_master is not None:
        return git_master
    else:
        return default


# Get version from version module.
with open("tfx_bsl/version.py") as fp:
    globals_dict = {}
    exec(fp.read(), globals_dict)  # pylint: disable=exec-used
__version__ = globals_dict["__version__"]

# Get the long description from the README file.
with open("README.md") as fp:
    _LONG_DESCRIPTION = fp.read()

setup(
    name="tfx-bsl",
    version=__version__,
    author="Google LLC",
    author_email="tensorflow-extended-dev@googlegroups.com",
    license="Apache 2.0",
    classifiers=[
        "Development Status :: 5 - Production/Stable",
        "Intended Audience :: Developers",
        "Intended Audience :: Education",
        "Intended Audience :: Science/Research",
        "License :: OSI Approved :: Apache Software License",
        "Operating System :: MacOS :: MacOS X",
        "Operating System :: POSIX :: Linux",
        "Programming Language :: Python",
        "Programming Language :: Python :: 3",
        "Programming Language :: Python :: 3.9",
        "Programming Language :: Python :: 3.10",
        "Programming Language :: Python :: 3.11",
        "Programming Language :: Python :: 3 :: Only",
        "Topic :: Scientific/Engineering",
        "Topic :: Scientific/Engineering :: Artificial Intelligence",
        "Topic :: Scientific/Engineering :: Mathematics",
        "Topic :: Software Development",
        "Topic :: Software Development :: Libraries",
        "Topic :: Software Development :: Libraries :: Python Modules",
    ],
    namespace_packages=[],
    # Make sure to sync the versions of common dependencies (absl-py, numpy,
    # and protobuf) with TF.
    install_requires=[
        "absl-py>=0.9,<2.0.0",
        'apache-beam[gcp]>=2.53,<3;python_version>="3.11"',
        'apache-beam[gcp]>=2.50,<2.51;python_version<"3.11"',
        "google-api-python-client>=1.7.11,<2",
        "numpy>=1.22.0",
        "pandas>=1.0,<2",
        'protobuf>=4.25.2,<6.0.0;python_version>="3.11"',
        'protobuf>=4.21.6,<6.0.0;python_version<"3.11"',
        "pyarrow>=10,<11",
        "tensorflow>=2.17,<2.18",
        "tensorflow-metadata"
        + select_constraint(
            default=">=1.17.1,<1.18.0",
            nightly=">=1.18.0.dev",
            git_master="@git+https://github.com/tensorflow/metadata@master",
        ),
        "tensorflow-serving-api"
        + select_constraint(
            default=">=2.13.0,<3",
            nightly=">=2.13.0.dev",
            git_master="@git+https://github.com/tensorflow/serving@master",
        ),
    ],
<<<<<<< HEAD
    extras_require = {
        "docs" : [
          req for req in Path("./requirements-docs.txt")
          .expanduser()
          .resolve()
          .read_text()
          .splitlines()
          if req
        ]
    },
    python_requires='>=3.9,<4',
=======
    extras_require={
        "dev": ["pre-commit"],
    },
    python_requires=">=3.9,<4",
>>>>>>> 574e79dc
    packages=find_packages(),
    include_package_data=True,
    package_data={"": ["*.lib", "*.pyd", "*.so"]},
    zip_safe=False,
    distclass=_BinaryDistribution,
    description=(
        "tfx_bsl (TFX Basic Shared Libraries) contains libraries "
        "shared by many TFX (TensorFlow eXtended) libraries and "
        "components."
    ),
    long_description=_LONG_DESCRIPTION,
    long_description_content_type="text/markdown",
    keywords="tfx bsl",
    url="https://www.tensorflow.org/tfx",
    download_url="https://github.com/tensorflow/tfx-bsl/tags",
    requires=[],
    cmdclass={
        "install": _InstallPlatlibCommand,
        "build": _BuildCommand,
        "bazel_build": _BazelBuildCommand,
    },
)<|MERGE_RESOLUTION|>--- conflicted
+++ resolved
@@ -193,7 +193,6 @@
             git_master="@git+https://github.com/tensorflow/serving@master",
         ),
     ],
-<<<<<<< HEAD
     extras_require = {
         "docs" : [
           req for req in Path("./requirements-docs.txt")
@@ -202,15 +201,10 @@
           .read_text()
           .splitlines()
           if req
-        ]
-    },
-    python_requires='>=3.9,<4',
-=======
-    extras_require={
+        ],
         "dev": ["pre-commit"],
     },
     python_requires=">=3.9,<4",
->>>>>>> 574e79dc
     packages=find_packages(),
     include_package_data=True,
     package_data={"": ["*.lib", "*.pyd", "*.so"]},
